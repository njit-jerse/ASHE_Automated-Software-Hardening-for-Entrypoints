--- conflicted
+++ resolved
@@ -26,12 +26,9 @@
     implementation 'com.github.javaparser:javaparser-core:3.23.1'
     implementation 'org.apache.logging.log4j:log4j-api:2.20.0'
     implementation 'org.apache.logging.log4j:log4j-core:2.20.0'
-<<<<<<< HEAD
     implementation group: 'org.apache.commons', name: 'commons-csv', version: '1.10.0'
     implementation group: 'org.eclipse.jgit', name: 'org.eclipse.jgit', version: '6.7.0.202309050840-r'
-=======
     implementation group: 'com.google.guava', name: 'guava', version: '32.1.3-jre'
->>>>>>> c6c7b0cd
 }
 
 test {
