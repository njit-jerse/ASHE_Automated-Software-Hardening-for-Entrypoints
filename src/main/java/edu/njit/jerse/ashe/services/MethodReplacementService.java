package edu.njit.jerse.ashe.services;

import com.github.javaparser.StaticJavaParser;
import com.github.javaparser.ast.CompilationUnit;
import com.github.javaparser.ast.NodeList;
import com.github.javaparser.ast.body.ClassOrInterfaceDeclaration;
import com.github.javaparser.ast.body.MethodDeclaration;
import com.github.javaparser.ast.body.Parameter;
import edu.njit.jerse.ashe.utils.JavaCodeParser;
import edu.njit.jerse.ashe.utils.JavaCodeParser.MethodSignature;
import edu.njit.jerse.ashe.utils.JavaCodeParser.ModifierPresent;
import java.io.IOException;
import java.nio.file.Files;
import java.nio.file.Path;
import java.nio.file.Paths;
import java.nio.file.StandardOpenOption;
import java.util.*;
import java.util.stream.Collectors;
import org.apache.logging.log4j.LogManager;
import org.apache.logging.log4j.Logger;

/**
 * Provides functionality to replace Java methods within a given file.
 *
 * <p>This service uses the JavaParser library to analyze and manipulate Java source files,
 * facilitating the replacement of methods with new implementations provided as input.
 */
public final class MethodReplacementService {
  private static final Logger LOGGER = LogManager.getLogger(MethodReplacementService.class);

  /**
   * Private constructor to prevent instantiation.
   *
   * <p>This class is not meant to be instantiated. All methods are static and can be accessed
   * without creating an instance. Making the constructor private ensures that this class cannot be
   * instantiated from outside the class and helps to prevent misuse.
   */
  private MethodReplacementService() {
    throw new AssertionError("Cannot instantiate MethodReplacementService");
  }

  /**
   * Replaces an existing Java method in the specified file with a new, updated method.
   *
   * @param absoluteFilePath the absolute path to the Java file containing the method to be replaced
   * @param newMethodCode the new method code to replace the existing method
   * @return {@code true} if the replacement operation was successful; {@code false} otherwise
   */
  public static boolean replaceMethodInFile(
      String absoluteFilePath, String className, String newMethodCode) {
    LOGGER.info("Attempting to replace method in file: {}", absoluteFilePath);

    Path path = Paths.get(absoluteFilePath);

    MethodSignature methodSignature = JavaCodeParser.extractMethodSignature(newMethodCode);
    if (!methodSignature.isValid()) {
      LOGGER.error("Could not parse the provided method.");
      return false;
    }

    CompilationUnit cu;
    try {
      cu = StaticJavaParser.parse(path);
    } catch (Exception ex) {
      String errorMessage = (ex.getMessage() != null) ? ex.getMessage() : "Unknown error";
      LOGGER.error("Error while parsing file {}: {}", path, errorMessage);
      return false;
    }

    ClassOrInterfaceDeclaration classDec = getClassDeclaration(cu, className);
    MethodDeclaration newMethod = createNewMethodFromSignature(methodSignature, newMethodCode);
    boolean wasMethodReplaced =
        replaceMethodInClassDeclaration(classDec, newMethod, methodSignature);
    if (!wasMethodReplaced) {
      LOGGER.error("No matching method found to replace in file: {}", absoluteFilePath);
      return false;
    }

    boolean didWriteCUToFile = writeCompilationUnitToFile(path, cu);
    if (didWriteCUToFile) {
      LOGGER.info("Method replacement succeeded for file: {}", absoluteFilePath);
    } else {
      LOGGER.error("Method replacement failed for file: {}", absoluteFilePath);
    }

    return didWriteCUToFile;
  }

  /**
   * Replaces a method in the specified class declaration with a new method if it matches the
   * provided method signature.
   *
   * @param classDecl the class or interface declaration where the method replacement should be
   *     performed
   * @param newMethod the new method declaration that will replace the existing method if a match is
   *     found
   * @param methodSignature the signature of the method to be replaced. Replacement is done based on
   *     this signature
   * @return {@code true} if a method with the provided signature was found and replaced; {@code
   *     false} otherwise
   */
  private static boolean replaceMethodInClassDeclaration(
      ClassOrInterfaceDeclaration classDecl,
      MethodDeclaration newMethod,
      MethodSignature methodSignature) {
    for (MethodDeclaration method : classDecl.getMethods()) {
      // If method has the same signature as the one we want to replace, replace it
      if (doesMethodSignatureMatch(method, methodSignature)) {
        method.replace(newMethod);
        return true;
      }
    }
    return false;
  }

  /**
   * Checks if the provided method matches the target method signature based on
   * "override-equivalent" rules as defined in the Java Language Specification (JLS) - <a
   * href="https://docs.oracle.com/javase/specs/jls/se8/html/jls-8.html#jls-8.4.2">§8.4.2</a>.
   *
   * <p>The match-check is performed based on: 1. Method name. 2. Number of parameters. 3. Type of
   * parameters (order matters). 4. Return type - this deviates slightly from the JLS where only
   * parameter types are considered for "override-equivalent".
   *
   * @param method the method declaration to check against the target signature
   * @param targetSignature the target method signature to which the provided method is compared
   * @return {@code true} if the method matches the target signature; {@code false} otherwise
   *     <p>Example Usage: doesMethodSignatureMatch(someMethodDecl, new
   *     MethodSignature("methodName", "paramType1, paramType2", "returnType"));
   */
  // TODO: Parameter names and parameter default values/annotations are not considered during
  // TODO: the match. The handling of type variables needs to be checked.
  private static boolean doesMethodSignatureMatch(
      MethodDeclaration method, MethodSignature targetSignature) {
    // Check if the method name matches
    if (!method.getNameAsString().equals(targetSignature.methodName())) {
      return false;
    }

    // Split the parameters string into an array and check if the parameter count matches
    List<String> targetParameterTypes = splitParameters(targetSignature.parameters());
    boolean noParameters =
        targetParameterTypes.size() == 1 && targetParameterTypes.get(0).isEmpty();

    if (noParameters && method.getParameters().isEmpty()) {
      // If both method and target have no parameters, they match
      return method.getTypeAsString().equals(targetSignature.returnType());
    } else if (method.getParameters().size() != targetParameterTypes.size()) {
      // If parameter counts (excluding the no parameter case) don't match, return false
      return false;
    }

    // Check if the parameter types match
    for (int i = 0; i < method.getParameters().size(); i++) {
      String actualParamType = method.getParameter(i).getType().asString();
      String expectedParamType =
          targetParameterTypes.get(i).split(" ")[0]; // Only compare type, not name

      if (!actualParamType.equals(expectedParamType)) {
        return false;
      }
    }

    return method.getTypeAsString().equals(targetSignature.returnType());
  }

  /**
   * Splits a parameter string into individual parameter definitions, taking into account nested
   * generic types. This method is designed to handle complex type definitions, such as {@code
   * Map<String, Integer>}.
   *
   * <p>The method ensures that the split occurs only at the top-level commas, avoiding splits
   * inside generic definitions.
   *
   * @param parameterString the entire parameter string that needs to be split into individual
   *     parameter definitions
   * @return a list of individual parameter definitions split from the input string
   */
  private static List<String> splitParameters(String parameterString) {
    if (parameterString == null || parameterString.isEmpty()) {
      // returns an empty list if the parameter string is null or empty
      return Collections.emptyList();
    }

    List<String> result = new ArrayList<>();
    int depth = 0;
    StringBuilder currentParameter = new StringBuilder();

    for (char c : parameterString.toCharArray()) {
      switch (c) {
        case '<':
          depth++;
          break;
        case '>':
          depth--;
          break;
        case ',':
          if (depth == 0) {
            result.add(currentParameter.toString().trim());
            currentParameter = new StringBuilder();
            continue;
          }
          break;
      }
      currentParameter.append(c);
    }
    if (!currentParameter.isEmpty()) {
      result.add(currentParameter.toString().trim());
    }

    return result;
  }

  /**
   * Retrieves the declaration of a specific class or interface by name from the provided
   * compilation unit.
   *
   * @param cu the compilation unit from which the class or interface declaration needs to be
   *     extracted
   * @param className the name of the class or interface whose declaration is to be fetched
   * @return the declaration of the target class or interface
   * @throws IllegalArgumentException if the target class declaration is not found
   */
  private static ClassOrInterfaceDeclaration getClassDeclaration(
      CompilationUnit cu, String className) throws IllegalArgumentException {
    List<ClassOrInterfaceDeclaration> classes = cu.findAll(ClassOrInterfaceDeclaration.class);

    for (ClassOrInterfaceDeclaration classOrInterface : classes) {
      if (classOrInterface.getNameAsString().equals(className)) {
        LOGGER.debug("Retrieved the targeted class declaration: {}", className);
        return classOrInterface;
      }
    }

    String errorMessage =
        "The targeted class declaration was not found in the provided compilation unit.";
    LOGGER.warn(errorMessage);
    throw new IllegalArgumentException(errorMessage);
  }

  /**
   * Creates a new {@link MethodDeclaration} object from the provided method signature.
   *
   * @param signature the signature of the method to be created
   * @param newMethodCode the new method code
   * @return the newly constructed {@link MethodDeclaration} object
   * @throws IllegalArgumentException if the parameter format is invalid
   */
  private static MethodDeclaration createNewMethodFromSignature(
      MethodSignature signature, String newMethodCode) throws IllegalArgumentException {
    LOGGER.info("Creating a new method from the provided signature.");

    MethodDeclaration newMethod = new MethodDeclaration();

    if (signature.modifierPresent() != ModifierPresent.ABSENT) {
      signature.modifierKeyword().forEach(newMethod::addModifier);
    }

<<<<<<< HEAD
    newMethod.setType(signature.returnType());
    newMethod.setName(signature.methodName());

    LOGGER.debug(
        "Set method name to '{}' and return type to '{}'.",
        signature.methodName(),
        signature.returnType());

    List<String> rawParameters = splitParameters(signature.parameters());
    boolean isRawParamsEmpty = rawParameters.stream().anyMatch(param -> param.trim().isEmpty());

    // If the method signature has parameters,
    // parse them and add them to the new method.
    // Otherwise, skip and set the method body
    if (!isRawParamsEmpty) {
      NodeList<Parameter> parameters = new NodeList<>();

      for (String rawParam : rawParameters) {
        String[] parts = rawParam.trim().split(" ");

        if (parts.length >= 2) {
          List<String> typeParts =
              Arrays.stream(Arrays.copyOf(parts, parts.length - 1))
                  .filter(Objects::nonNull)
                  .collect(Collectors.toList());
          String typeName = String.join(" ", typeParts);
          String paramName = parts[parts.length - 1];

          Parameter parameter = new Parameter(StaticJavaParser.parseType(typeName), paramName);
          parameters.add(parameter);
          LOGGER.debug("Added parameter of type '{}' with name '{}'.", typeName, paramName);
=======
        newMethod.setType(signature.returnType());
        newMethod.setName(signature.methodName());

        LOGGER.debug("Set method name to '{}' and return type to '{}'.", signature.methodName(), signature.returnType());

        List<String> rawParameters = splitParameters(signature.parameters());
        boolean isRawParamsEmpty = rawParameters.stream().anyMatch(param -> param.trim().isEmpty());

        // If the method signature has parameters,
        // parse them and add them to the new method.
        // Otherwise, skip and set the method body
        if (!isRawParamsEmpty) {
            NodeList<Parameter> parameters = new NodeList<>();

            for (String rawParam : rawParameters) {
                String[] parts = rawParam.trim().split(" ");

                if (parts.length >= 2) {
                    List<String> typeParts = Arrays.stream(parts)
                    		.limit(parts.length-1)
                            .filter(Objects::nonNull)
                            .collect(Collectors.toList());
                    String typeName = String.join(" ", typeParts);
                    String paramName = parts[parts.length - 1];

                    Parameter parameter = new Parameter(StaticJavaParser.parseType(typeName), paramName);
                    parameters.add(parameter);
                    LOGGER.debug("Added parameter of type '{}' with name '{}'.", typeName, paramName);
                } else {
                    LOGGER.error("Invalid parameter format encountered: '{}'. Throwing exception.", rawParam);
                    throw new IllegalArgumentException("Invalid parameter: " + rawParam);
                }
            }
            newMethod.setParameters(parameters);
            LOGGER.debug("All parameters set for the method.");
>>>>>>> 288561e0
        } else {
          LOGGER.error("Invalid parameter format encountered: '{}'. Throwing exception.", rawParam);
          throw new IllegalArgumentException("Invalid parameter: " + rawParam);
        }
      }
      newMethod.setParameters(parameters);
      LOGGER.debug("All parameters set for the method.");
    } else {
      LOGGER.debug("No parameters provided for the method.");
    }

    newMethod.setBody(StaticJavaParser.parseBlock(JavaCodeParser.extractMethodBody(newMethodCode)));
    LOGGER.debug("Set method body.");

    return newMethod;
  }

  /**
   * Writes the updated compilation unit back to the file.
   *
   * @param path the path to the Java file
   * @param cu the updated compilation unit
   * @return {@code true} if the write operation was successful; {@code false} otherwise
   */
  private static boolean writeCompilationUnitToFile(Path path, CompilationUnit cu) {
    try {
      LOGGER.debug("Writing updated compilation unit to file...");
      Files.write(path, cu.toString().getBytes(), StandardOpenOption.TRUNCATE_EXISTING);
      return true;
    } catch (IOException ex) {
      String errorMessage = (ex.getMessage() != null) ? ex.getMessage() : "Unknown error";
      LOGGER.error("Error writing to file {}: {}", path, errorMessage);
      return false;
    }
  }

  /**
   * Replaces the original method in the target file with a checked (modified) method.
   *
   * @param checkedFile the path to the Java file containing the checked (Checker Framework
   *     compiled) method
   * @param targetFile the path to the Java file containing the original method to be replaced
   * @return true if the method replacement was successful; false otherwise
   * @throws IOException if an IO error occurs while extracting the class from the checked file
   * @throws NoSuchElementException if the specified method is not found in the file
   * @throws RuntimeException if the original method cannot be replaced in the target file
   */
  public static boolean replaceOriginalTargetMethod(
      String checkedFile, String targetFile, String methodName)
      throws IOException, NoSuchElementException, RuntimeException {
    ClassOrInterfaceDeclaration checkedClass =
        JavaCodeParser.extractClassByMethodName(checkedFile, methodName);

    boolean wasOriginalMethodReplaced =
        replaceMethodInFile(targetFile, checkedClass.getNameAsString(), checkedClass.toString());
    if (!wasOriginalMethodReplaced) {
      String errorMessage = "Failed to replace the original method in the target file.";
      LOGGER.error(errorMessage);
      throw new RuntimeException(errorMessage);
    }

    LOGGER.info("Original method in the target file replaced successfully.");
    return true;
  }
}<|MERGE_RESOLUTION|>--- conflicted
+++ resolved
@@ -256,7 +256,6 @@
       signature.modifierKeyword().forEach(newMethod::addModifier);
     }
 
-<<<<<<< HEAD
     newMethod.setType(signature.returnType());
     newMethod.setName(signature.methodName());
 
@@ -279,7 +278,8 @@
 
         if (parts.length >= 2) {
           List<String> typeParts =
-              Arrays.stream(Arrays.copyOf(parts, parts.length - 1))
+              Arrays.stream(parts)
+                  .limit(parts.length - 1)
                   .filter(Objects::nonNull)
                   .collect(Collectors.toList());
           String typeName = String.join(" ", typeParts);
@@ -288,43 +288,6 @@
           Parameter parameter = new Parameter(StaticJavaParser.parseType(typeName), paramName);
           parameters.add(parameter);
           LOGGER.debug("Added parameter of type '{}' with name '{}'.", typeName, paramName);
-=======
-        newMethod.setType(signature.returnType());
-        newMethod.setName(signature.methodName());
-
-        LOGGER.debug("Set method name to '{}' and return type to '{}'.", signature.methodName(), signature.returnType());
-
-        List<String> rawParameters = splitParameters(signature.parameters());
-        boolean isRawParamsEmpty = rawParameters.stream().anyMatch(param -> param.trim().isEmpty());
-
-        // If the method signature has parameters,
-        // parse them and add them to the new method.
-        // Otherwise, skip and set the method body
-        if (!isRawParamsEmpty) {
-            NodeList<Parameter> parameters = new NodeList<>();
-
-            for (String rawParam : rawParameters) {
-                String[] parts = rawParam.trim().split(" ");
-
-                if (parts.length >= 2) {
-                    List<String> typeParts = Arrays.stream(parts)
-                    		.limit(parts.length-1)
-                            .filter(Objects::nonNull)
-                            .collect(Collectors.toList());
-                    String typeName = String.join(" ", typeParts);
-                    String paramName = parts[parts.length - 1];
-
-                    Parameter parameter = new Parameter(StaticJavaParser.parseType(typeName), paramName);
-                    parameters.add(parameter);
-                    LOGGER.debug("Added parameter of type '{}' with name '{}'.", typeName, paramName);
-                } else {
-                    LOGGER.error("Invalid parameter format encountered: '{}'. Throwing exception.", rawParam);
-                    throw new IllegalArgumentException("Invalid parameter: " + rawParam);
-                }
-            }
-            newMethod.setParameters(parameters);
-            LOGGER.debug("All parameters set for the method.");
->>>>>>> 288561e0
         } else {
           LOGGER.error("Invalid parameter format encountered: '{}'. Throwing exception.", rawParam);
           throw new IllegalArgumentException("Invalid parameter: " + rawParam);
